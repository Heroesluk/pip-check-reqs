"""Tests for `common.py`."""

from __future__ import annotations

import logging
import re
import sys
import textwrap
from pathlib import Path

import __main__
import pytest

from pip_check_reqs import __version__, common


@pytest.mark.parametrize(
    ("path", "result"),
    [
        (Path("/"), None),
        (Path("/ham/spam/other.py"), None),
        (Path("/ham/spam"), None),
        # a top-level file like this has no package path
        (Path("__init__.py"), None),
        (Path("/__init__.py"), None),  # no package name
        (Path("spam/__init__.py"), "spam"),
        (Path("spam/__init__.pyc"), "spam"),
        (Path("spam/__init__.pyo"), "spam"),
        (Path("ham/spam/__init__.py"), "ham/spam"),
        (Path("/ham/spam/__init__.py"), "/ham/spam"),
    ],
)
def test_package_path(path: Path, result: str) -> None:
    assert common.package_path(path=path) == result, path


def test_found_module() -> None:
    found_module = common.FoundModule(modname="spam", filename="ham")
    assert found_module.modname == "spam"
    assert found_module.filename == str(Path("ham").resolve())
    assert not found_module.locations


def test_pyfiles_file(tmp_path: Path) -> None:
    python_file = tmp_path / "example.py"
    python_file.touch()
    assert list(common.pyfiles(root=python_file)) == [python_file]


def test_pyfiles_file_no_dice(tmp_path: Path) -> None:
    not_python_file = tmp_path / "example"
    not_python_file.touch()

    with pytest.raises(
        expected_exception=ValueError,
<<<<<<< HEAD
        match=re.escape(f"{not_python_file} is not a python file or directory"),
=======
        match=re.escape(
            f"{not_python_file} is not a python file or directory",
        ),
>>>>>>> 31b0613e
    ):
        list(common.pyfiles(root=not_python_file))


def test_pyfiles_package(tmp_path: Path) -> None:
    python_file = tmp_path / "example.py"
    nested_python_file = tmp_path / "subdir" / "example.py"
    not_python_file = tmp_path / "example"

    python_file.touch()
    nested_python_file.parent.mkdir()
    nested_python_file.touch()

    not_python_file.touch()

    assert list(common.pyfiles(root=tmp_path)) == [
        python_file,
        nested_python_file,
    ]


@pytest.mark.parametrize(
    ("statement", "expected_module_names"),
    [
        ("import ast", {"ast"}),
        ("import ast, pathlib", {"ast", "pathlib"}),
        ("from pathlib import Path", {"pathlib"}),
        ("from string import hexdigits", {"string"}),
        ("import urllib.request", {"urllib"}),
        # don't break because bad programmer imported the file we are in
        ("import spam", set()),
        ("from .foo import bar", set()),  # don't break on relative imports
        ("from . import baz", set()),
    ],
)
def test_find_imported_modules_simple(
    statement: str,
    expected_module_names: set[str],
    tmp_path: Path,
) -> None:
    """Test for the basic ability to find imported modules."""
    spam = tmp_path / "spam.py"
    spam.write_text(data=statement)

    result = common.find_imported_modules(
        paths=[tmp_path],
        ignore_files_function=common.ignorer(ignore_cfg=[]),
        ignore_modules_function=common.ignorer(ignore_cfg=[]),
    )

    assert set(result.keys()) == expected_module_names
    for value in result.values():
        assert str(value.filename) not in sys.path
        assert Path(value.filename).name != "__init__.py"
        assert Path(value.filename).is_absolute()
        assert Path(value.filename).exists()


def test_find_imported_modules_main(tmp_path: Path) -> None:
    spam = tmp_path / "spam.py"
    statement = "import __main__"
    spam.write_text(data=statement)

    message = (
        "This test is only valid if __main__.__spec__ is None. "
        "That is not the case when running pytest as 'python -m pytest' "
        "which modifies sys.modules. "
        "See https://docs.pytest.org/en/7.1.x/how-to/usage.html#calling-pytest-from-python-code"
    )
    assert __main__.__spec__ is None, message

    result = common.find_imported_modules(
        paths=[tmp_path],
        ignore_files_function=common.ignorer(ignore_cfg=[]),
        ignore_modules_function=common.ignorer(ignore_cfg=[]),
    )

    assert set(result.keys()) == set()


def test_find_imported_modules_period(tmp_path: Path) -> None:
    """Imported modules are found if the package name contains a period.

    An example of this is the module name `"ruamel.yaml"`.
    https://pypi.org/project/ruamel.yaml/

    In particular, `ruamel.yaml` is in `sys.modules` with a period in the name.
    """
    spam = tmp_path / "spam.py"
    statement = "import ruamel.yaml"
    spam.write_text(data=statement)

    result = common.find_imported_modules(
        paths=[tmp_path],
        ignore_files_function=common.ignorer(ignore_cfg=[]),
        ignore_modules_function=common.ignorer(ignore_cfg=[]),
    )

    assert set(result.keys()) == {"ruamel.yaml"}


@pytest.mark.parametrize(
    ("ignore_ham", "ignore_hashlib", "expect", "locs"),
    [
        (
            False,
            False,
            ["ast", "pathlib", "hashlib", "sys"],
            [
                ("spam.py", 2),
                ("ham.py", 2),
            ],
        ),
        (
            False,
            True,
            ["ast", "pathlib", "sys"],
            [("spam.py", 2), ("ham.py", 2)],
        ),
        (True, False, ["ast", "sys"], [("spam.py", 2)]),
        (True, True, ["ast", "sys"], [("spam.py", 2)]),
    ],
)
def test_find_imported_modules_advanced(
    *,
    caplog: pytest.LogCaptureFixture,
    ignore_ham: bool,
    ignore_hashlib: bool,
    expect: list[str],
    locs: list[tuple[str, int]],
    tmp_path: Path,
) -> None:
    root = tmp_path
    spam = root / "spam.py"
    ham = root / "ham.py"

    spam_file_contents = textwrap.dedent(
        """\
        from __future__ import braces
        import ast, sys
        from . import friend
        """,
    )
    ham_file_contents = textwrap.dedent(
        """\
        from pathlib import Path
        import ast, hashlib
        """,
    )

    spam.write_text(data=spam_file_contents)
    ham.write_text(data=ham_file_contents)

    caplog.set_level(logging.INFO)

    def ignore_files(path: str) -> bool:
        if Path(path).name == "ham.py" and ignore_ham:
            return True
        return False

    def ignore_mods(module: str) -> bool:
        if module == "hashlib" and ignore_hashlib:
            return True
        return False

    result = common.find_imported_modules(
        paths=[root],
        ignore_files_function=ignore_files,
        ignore_modules_function=ignore_mods,
    )
    assert set(result) == set(expect)
    absolute_locations = result["ast"].locations
    relative_locations = [
        (str(Path(item[0]).relative_to(root)), item[1])
        for item in absolute_locations
    ]
    assert sorted(relative_locations) == sorted(locs)

    if ignore_ham:
        assert caplog.records[0].message == f"ignoring: {ham}"


@pytest.mark.parametrize(
    ("ignore_cfg", "candidate", "result"),
    [
        ([], "spam", False),
        ([], "ham", False),
        (["spam"], "spam", True),
        (["spam"], "spam.ham", False),
        (["spam"], "eggs", False),
        (["spam*"], "spam", True),
        (["spam*"], "spam.ham", True),
        (["spam*"], "eggs", False),
        (["spam"], str(Path.cwd() / "spam"), True),
    ],
)
def test_ignorer(
    *,
    ignore_cfg: list[str],
    candidate: str,
    result: bool,
) -> None:
    ignorer = common.ignorer(ignore_cfg=ignore_cfg)
    assert ignorer(candidate) == result


def test_find_required_modules(tmp_path: Path) -> None:
    fake_requirements_file = tmp_path / "requirements.txt"
    fake_requirements_file.write_text("foobar==1\nbarfoo==2")

    reqs = common.find_required_modules(
        ignore_requirements_function=common.ignorer(ignore_cfg=["barfoo"]),
        skip_incompatible=False,
        requirements_filename=fake_requirements_file,
    )
    assert reqs == {"foobar"}


def test_find_required_modules_env_markers(tmp_path: Path) -> None:
    fake_requirements_file = tmp_path / "requirements.txt"
    fake_requirements_file.write_text(
        'spam==1; python_version<"2.0"\nham==2;\neggs==3\n',
    )

    reqs = common.find_required_modules(
        ignore_requirements_function=common.ignorer(ignore_cfg=[]),
        skip_incompatible=True,
        requirements_filename=fake_requirements_file,
    )
    assert reqs == {"ham", "eggs"}


def test_version_info_shows_version_number() -> None:
    assert __version__ in common.version_info()<|MERGE_RESOLUTION|>--- conflicted
+++ resolved
@@ -53,13 +53,9 @@
 
     with pytest.raises(
         expected_exception=ValueError,
-<<<<<<< HEAD
-        match=re.escape(f"{not_python_file} is not a python file or directory"),
-=======
         match=re.escape(
             f"{not_python_file} is not a python file or directory",
         ),
->>>>>>> 31b0613e
     ):
         list(common.pyfiles(root=not_python_file))
 
